--- conflicted
+++ resolved
@@ -58,13 +58,9 @@
     "pkglint": "^0.10.0"
   },
   "dependencies": {
-<<<<<<< HEAD
-    "@aws-cdk/cdk": "^0.8.2",
-    "@aws-cdk/aws-autoscaling": "^0.8.2",
-    "@aws-cdk/aws-ec2": "^0.8.2"
-=======
-    "@aws-cdk/cdk": "^0.10.0"
->>>>>>> a5089e94
+    "@aws-cdk/cdk": "^0.10.0",
+    "@aws-cdk/aws-autoscaling": "^0.10.0",
+    "@aws-cdk/aws-ec2": "^0.10.0"
   },
   "homepage": "https://github.com/awslabs/aws-cdk"
 }