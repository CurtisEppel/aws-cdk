--- conflicted
+++ resolved
@@ -1,10 +1,5 @@
-<<<<<<< HEAD
-import { exactlyMatchTemplate, expect, haveResource } from '@aws-cdk/assert';
+import { exactlyMatchTemplate, expect, haveResource, ResourcePart } from '@aws-cdk/assert';
 import { PolicyDocument, PolicyStatement, User } from '@aws-cdk/aws-iam';
-=======
-import { exactlyMatchTemplate, expect, haveResource, ResourcePart } from '@aws-cdk/assert';
-import { PolicyDocument, PolicyStatement } from '@aws-cdk/aws-iam';
->>>>>>> 77b516f0
 import { App, Stack, Tag } from '@aws-cdk/cdk';
 import { Test } from 'nodeunit';
 import { EncryptionKey } from '../lib';
