{
  "name": "@aws-cdk/aws-msk",
  "version": "0.0.0",
  "description": "The CDK Construct Library for AWS::MSK",
  "main": "lib/index.js",
  "types": "lib/index.d.ts",
  "jsii": {
    "outdir": "dist",
    "targets": {
      "dotnet": {
        "namespace": "Amazon.CDK.AWS.MSK",
        "packageId": "Amazon.CDK.AWS.MSK",
        "signAssembly": true,
        "assemblyOriginatorKeyFile": "../../key.snk",
        "iconUrl": "https://raw.githubusercontent.com/aws/aws-cdk/master/logo/default-256-dark.png"
      },
      "java": {
        "package": "software.amazon.awscdk.services.msk",
        "maven": {
          "groupId": "software.amazon.awscdk",
          "artifactId": "msk"
        }
      },
      "python": {
        "distName": "aws-cdk.aws-msk",
        "module": "aws_cdk.aws_msk",
        "classifiers": [
          "Framework :: AWS CDK",
          "Framework :: AWS CDK :: 1"
        ]
      }
    },
    "projectReferences": true
  },
  "repository": {
    "type": "git",
    "url": "https://github.com/aws/aws-cdk.git",
    "directory": "packages/@aws-cdk/aws-msk"
  },
  "homepage": "https://github.com/aws/aws-cdk",
  "scripts": {
    "build": "cdk-build",
    "integ": "cdk-integ",
    "lint": "cdk-lint",
    "package": "cdk-package",
    "awslint": "cdk-awslint",
    "pkglint": "pkglint -f",
    "test": "cdk-test",
    "watch": "cdk-watch",
    "cfn2ts": "cfn2ts",
    "build+test": "yarn build && yarn test",
    "build+test+package": "yarn build+test && yarn package",
    "compat": "cdk-compat",
    "gen": "cfn2ts",
    "rosetta:extract": "yarn --silent jsii-rosetta extract"
  },
  "cdk-build": {
    "cloudformation": "AWS::MSK",
    "jest": true,
    "env": {
      "AWSLINT_BASE_CONSTRUCT": true
    }
  },
  "keywords": [
    "aws",
    "cdk",
    "constructs",
    "AWS::MSK",
    "aws-msk"
  ],
  "author": {
    "name": "Amazon Web Services",
    "url": "https://aws.amazon.com",
    "organization": true
  },
  "license": "Apache-2.0",
  "devDependencies": {
    "@aws-cdk/assert": "0.0.0",
    "cdk-build-tools": "0.0.0",
    "cfn2ts": "0.0.0",
    "cdk-integ-tools": "0.0.0",
    "pkglint": "0.0.0",
    "jest": "^26.6.0"
  },
  "dependencies": {
    "@aws-cdk/core": "0.0.0",
<<<<<<< HEAD
    "@aws-cdk/aws-logs": "0.0.0",
    "@aws-cdk/aws-s3": "0.0.0",
    "@aws-cdk/aws-kms": "0.0.0",
    "@aws-cdk/aws-iam": "0.0.0",
    "@aws-cdk/aws-ec2": "0.0.0",
    "@aws-cdk/custom-resources": "0.0.0",
    "@aws-cdk/aws-secretsmanager": "0.0.0",
=======
>>>>>>> c01272c1
    "constructs": "^3.2.0"
  },
  "peerDependencies": {
    "@aws-cdk/core": "0.0.0",
<<<<<<< HEAD
    "@aws-cdk/aws-logs": "0.0.0",
    "@aws-cdk/aws-s3": "0.0.0",
    "@aws-cdk/aws-kms": "0.0.0",
    "@aws-cdk/aws-iam": "0.0.0",
    "@aws-cdk/aws-ec2": "0.0.0",
    "@aws-cdk/aws-secretsmanager": "0.0.0",
    "@aws-cdk/custom-resources": "0.0.0",
=======
>>>>>>> c01272c1
    "constructs": "^3.2.0"
  },
  "engines": {
    "node": ">= 10.13.0 <13 || >=13.7.0"
  },
  "stability": "experimental",
  "maturity": "experimental",
  "awscdkio": {
    "announce": false
  }
}<|MERGE_RESOLUTION|>--- conflicted
+++ resolved
@@ -84,7 +84,6 @@
   },
   "dependencies": {
     "@aws-cdk/core": "0.0.0",
-<<<<<<< HEAD
     "@aws-cdk/aws-logs": "0.0.0",
     "@aws-cdk/aws-s3": "0.0.0",
     "@aws-cdk/aws-kms": "0.0.0",
@@ -92,13 +91,10 @@
     "@aws-cdk/aws-ec2": "0.0.0",
     "@aws-cdk/custom-resources": "0.0.0",
     "@aws-cdk/aws-secretsmanager": "0.0.0",
-=======
->>>>>>> c01272c1
     "constructs": "^3.2.0"
   },
   "peerDependencies": {
     "@aws-cdk/core": "0.0.0",
-<<<<<<< HEAD
     "@aws-cdk/aws-logs": "0.0.0",
     "@aws-cdk/aws-s3": "0.0.0",
     "@aws-cdk/aws-kms": "0.0.0",
@@ -106,8 +102,6 @@
     "@aws-cdk/aws-ec2": "0.0.0",
     "@aws-cdk/aws-secretsmanager": "0.0.0",
     "@aws-cdk/custom-resources": "0.0.0",
-=======
->>>>>>> c01272c1
     "constructs": "^3.2.0"
   },
   "engines": {
