--- conflicted
+++ resolved
@@ -124,17 +124,9 @@
   public readonly roleName: string;
 
   /**
-<<<<<<< HEAD
    * Returns the role.
    */
-  public readonly dependencyElements: IDependable[];
-
   public readonly policyFragment: PrincipalPolicyFragment;
-=======
-   * Returns the ARN of this role.
-   */
-  public readonly principal: PolicyPrincipal;
->>>>>>> 016a5d6e
 
   private defaultPolicy?: Policy;
   private readonly managedPolicyArns: string[];
@@ -160,11 +152,7 @@
     this.roleId = role.roleId;
     this.roleArn = role.roleArn;
     this.roleName = role.roleName;
-<<<<<<< HEAD
-    this.dependencyElements = [ role ];
     this.policyFragment = new ArnPrincipal(this.roleArn).policyFragment;
-=======
->>>>>>> 016a5d6e
 
     function _flatten(policies?: { [name: string]: PolicyDocument }) {
       if (policies == null || Object.keys(policies).length === 0) {
@@ -241,11 +229,7 @@
 /**
  * A Role object
  */
-<<<<<<< HEAD
-export interface IRole extends IConstruct, IIdentity, IDependable {
-=======
-export interface IRole extends IConstruct, IPrincipal {
->>>>>>> 016a5d6e
+export interface IRole extends IConstruct, IIdentity {
   /**
    * Returns the ARN of this role.
    */
@@ -317,11 +301,6 @@
   public readonly assumeRoleAction: string = 'sts:AssumeRole';
   public readonly policyFragment: PrincipalPolicyFragment;
   public readonly roleArn: string;
-<<<<<<< HEAD
-  public readonly dependencyElements: IDependable[] = [];
-=======
-  public readonly principal: PolicyPrincipal;
->>>>>>> 016a5d6e
 
   private readonly _roleId?: string;
 
