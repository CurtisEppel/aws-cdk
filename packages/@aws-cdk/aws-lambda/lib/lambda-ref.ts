--- conflicted
+++ resolved
@@ -193,6 +193,10 @@
     });
   }
 
+  public get id() {
+    return this.node.scid;
+  }
+
   /**
    * Convenience method for creating a new {@link PipelineInvokeAction},
    * and adding it to the given Stage.
@@ -413,48 +417,4 @@
     throw new Error(`Invalid principal type for Lambda permission statement: ${JSON.stringify(cdk.resolve(principal))}. ` +
       'Supported: AccountPrincipal, ServicePrincipal');
   }
-<<<<<<< HEAD
-}
-
-class LambdaRefImport extends FunctionRef {
-  public readonly functionName: string;
-  public readonly functionArn: string;
-  public readonly role?: iam.Role;
-
-  protected readonly canCreatePermissions = false;
-
-  constructor(scope: cdk.Construct, scid: string, props: FunctionRefProps) {
-    super(scope, scid);
-
-    this.functionArn = props.functionArn;
-    this.functionName = this.extractNameFromArn(props.functionArn);
-    this.role = props.role;
-
-    if (props.securityGroupId) {
-      this._connections = new ec2.Connections({
-        securityGroups: [ec2.SecurityGroupRef.import(this, 'SecurityGroup', {
-          securityGroupId: props.securityGroupId
-        })]
-      });
-    }
-  }
-
-  /**
-   * Given an opaque (token) ARN, returns a CloudFormation expression that extracts the function
-   * name from the ARN.
-   *
-   * Function ARNs look like this:
-   *
-   *   arn:aws:lambda:region:account-id:function:function-name
-   *
-   * ..which means that in order to extract the `function-name` component from the ARN, we can
-   * split the ARN using ":" and select the component in index 6.
-   *
-   * @returns `FnSelect(6, FnSplit(':', arn))`
-   */
-  private extractNameFromArn(arn: string) {
-    return cdk.Fn.select(6, cdk.Fn.split(':', arn)).toString();
-  }
-=======
->>>>>>> 9c91b20f
 }