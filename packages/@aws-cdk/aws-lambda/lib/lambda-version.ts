--- conflicted
+++ resolved
@@ -55,13 +55,8 @@
    */
   public readonly lambda: IFunction;
 
-<<<<<<< HEAD
-  constructor(scope: Construct, scid: string, props: FunctionVersionProps) {
+  constructor(scope: Construct, scid: string, props: VersionProps) {
     super(scope, scid);
-=======
-  constructor(parent: Construct, id: string, props: VersionProps) {
-    super(parent, id);
->>>>>>> 9c91b20f
 
     const version = new CfnVersion(this, 'Resource', {
       codeSha256: props.codeSha256,
