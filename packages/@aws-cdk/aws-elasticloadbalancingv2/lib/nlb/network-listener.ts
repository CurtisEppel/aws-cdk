import cdk = require('@aws-cdk/cdk');
import { BaseListener } from '../shared/base-listener';
import { HealthCheck } from '../shared/base-target-group';
import { Protocol } from '../shared/enums';
import { INetworkLoadBalancer } from './network-load-balancer';
import { INetworkLoadBalancerTarget, INetworkTargetGroup, NetworkTargetGroup } from './network-target-group';

/**
 * Basic properties for a Network Listener
 */
export interface BaseNetworkListenerProps {
  /**
   * The port on which the listener listens for requests.
   */
  port: number;

  /**
   * Default target groups to load balance to
   *
   * @default None
   */
  defaultTargetGroups?: INetworkTargetGroup[];
}

/**
 * Properties for a Network Listener attached to a Load Balancer
 */
export interface NetworkListenerProps extends BaseNetworkListenerProps {
  /**
   * The load balancer to attach this listener to
   */
  loadBalancer: INetworkLoadBalancer;
}

/**
 * Define a Network Listener
 */
export class NetworkListener extends BaseListener implements INetworkListener {
  /**
   * Import an existing listener
   */
  public static import(parent: cdk.Construct, id: string, props: NetworkListenerImportProps): INetworkListener {
    return new ImportedNetworkListener(parent, id, props);
  }

  /**
   * The load balancer this listener is attached to
   */
  private readonly loadBalancer: INetworkLoadBalancer;

  constructor(scope: cdk.Construct, scid: string, props: NetworkListenerProps) {
    super(scope, scid, {
      loadBalancerArn: props.loadBalancer.loadBalancerArn,
      protocol: Protocol.Tcp,
      port: props.port,
    });

    this.loadBalancer = props.loadBalancer;

    (props.defaultTargetGroups || []).forEach(this._addDefaultTargetGroup.bind(this));
  }

  /**
   * Load balance incoming requests to the given target groups.
   */
  public addTargetGroups(_id: string, ...targetGroups: INetworkTargetGroup[]): void {
    // New default target(s)
    for (const targetGroup of targetGroups) {
      this._addDefaultTargetGroup(targetGroup);
      targetGroup.registerListener(this);
    }
  }

  /**
   * Load balance incoming requests to the given load balancing targets.
   *
   * This method implicitly creates an ApplicationTargetGroup for the targets
   * involved.
   *
   * @returns The newly created target group
   */
  public addTargets(id: string, props: AddNetworkTargetsProps): NetworkTargetGroup {
    if (!this.loadBalancer.vpc) {
      // tslint:disable-next-line:max-line-length
      throw new Error('Can only call addTargets() when using a constructed Load Balancer; construct a new TargetGroup and use addTargetGroup');
    }

    const group = new NetworkTargetGroup(this, id + 'Group', {
      deregistrationDelaySec: props.deregistrationDelaySec,
      healthCheck: props.healthCheck,
      port: props.port,
      proxyProtocolV2: props.proxyProtocolV2,
      targetGroupName: props.targetGroupName,
      targets: props.targets,
      vpc: this.loadBalancer.vpc,
    });

    this.addTargetGroups(id, group);

    return group;
  }

  /**
   * Export this listener
   */
  public export(): NetworkListenerImportProps {
    return {
      listenerArn: new cdk.Output(this, 'ListenerArn', { value: this.listenerArn }).makeImportValue().toString()
    };
  }

}

/**
 * Properties to reference an existing listener
 */
export interface INetworkListener extends cdk.IDependable {
  /**
   * ARN of the listener
   */
  readonly listenerArn: string;

  /**
   * Export this listener
   */
  export(): NetworkListenerImportProps;
}

/**
 * Properties to reference an existing listener
 */
export interface NetworkListenerImportProps {
  /**
   * ARN of the listener
   */
  listenerArn: string;
}

/**
 * An imported Network Listener
 */
class ImportedNetworkListener extends cdk.Construct implements INetworkListener {
  public readonly dependencyElements: cdk.IDependable[] = [];

  /**
   * ARN of the listener
   */
  public readonly listenerArn: string;

<<<<<<< HEAD
  constructor(scope: cdk.Construct, scid: string, props: NetworkListenerRefProps) {
    super(scope, scid);
=======
  constructor(parent: cdk.Construct, id: string, private readonly props: NetworkListenerImportProps) {
    super(parent, id);
>>>>>>> 9c91b20f

    this.listenerArn = props.listenerArn;
  }

  public export() {
    return this.props;
  }
}

/**
 * Properties for adding new network targets to a listener
 */
export interface AddNetworkTargetsProps {
  /**
   * The port on which the listener listens for requests.
   *
   * @default Determined from protocol if known
   */
  port: number;

  /**
   * The targets to add to this target group.
   *
   * Can be `Instance`, `IPAddress`, or any self-registering load balancing
   * target. If you use either `Instance` or `IPAddress` as targets, all
   * target must be of the same type.
   */
  targets?: INetworkLoadBalancerTarget[];

  /**
   * The name of the target group.
   *
   * This name must be unique per region per account, can have a maximum of
   * 32 characters, must contain only alphanumeric characters or hyphens, and
   * must not begin or end with a hyphen.
   *
   * @default Automatically generated
   */
  targetGroupName?: string;

  /**
   * The amount of time for Elastic Load Balancing to wait before deregistering a target.
   *
   * The range is 0–3600 seconds.
   *
   * @default 300
   */
  deregistrationDelaySec?: number;

  /**
   * Indicates whether Proxy Protocol version 2 is enabled.
   *
   * @default false
   */
  proxyProtocolV2?: boolean;

  /**
   * Health check configuration
   *
   * @default No health check
   */
  healthCheck?: HealthCheck;
}<|MERGE_RESOLUTION|>--- conflicted
+++ resolved
@@ -147,13 +147,8 @@
    */
   public readonly listenerArn: string;
 
-<<<<<<< HEAD
-  constructor(scope: cdk.Construct, scid: string, props: NetworkListenerRefProps) {
+  constructor(scope: cdk.Construct, scid: string, private readonly props: NetworkListenerImportProps) {
     super(scope, scid);
-=======
-  constructor(parent: cdk.Construct, id: string, private readonly props: NetworkListenerImportProps) {
-    super(parent, id);
->>>>>>> 9c91b20f
 
     this.listenerArn = props.listenerArn;
   }
